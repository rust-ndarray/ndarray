--- conflicted
+++ resolved
@@ -21,19 +21,8 @@
 #[doc(no_inline)]
 #[allow(deprecated)]
 pub use crate::{
-<<<<<<< HEAD
-    ArrayBase,
-    Array,
-    ArcArray,
+    ArcArray, Array, ArrayBase, ArrayCow, ArrayView, ArrayViewMut, RawArrayView, RawArrayViewMut,
     RcArray,
-    ArrayCow,
-    ArrayView,
-    ArrayViewMut,
-    RawArrayView,
-    RawArrayViewMut,
-=======
-    ArcArray, Array, ArrayBase, ArrayView, ArrayViewMut, RawArrayView, RawArrayViewMut, RcArray,
->>>>>>> efd686d6
 };
 
 #[doc(no_inline)]
