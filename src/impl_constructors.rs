// Copyright 2014-2016 bluss and ndarray developers.
//
// Licensed under the Apache License, Version 2.0 <LICENSE-APACHE or
// http://www.apache.org/licenses/LICENSE-2.0> or the MIT license
// <LICENSE-MIT or http://opensource.org/licenses/MIT>, at your
// option. This file may not be copied, modified, or distributed
// except according to those terms.

//! Constructor methods for ndarray
//!
//!

#![allow(clippy::match_wild_err_arm)]

use num_traits::{Float, One, Zero};

use crate::dimension;
use crate::error::{self, ShapeError};
use crate::imp_prelude::*;
use crate::indexes;
use crate::indices;
use crate::iterators::{to_vec, to_vec_mapped};
use crate::StrideShape;
use crate::{geomspace, linspace, logspace};

/// # Constructor Methods for Owned Arrays
///
/// Note that the constructor methods apply to `Array` and `ArcArray`,
/// the two array types that have owned storage.
///
/// ## Constructor methods for one-dimensional arrays.
impl<S, A> ArrayBase<S, Ix1>
where
    S: DataOwned<Elem = A>,
{
    /// Create a one-dimensional array from a vector (no copying needed).
    ///
    /// **Panics** if the length is greater than `isize::MAX`.
    ///
    /// ```rust
    /// use ndarray::Array;
    ///
    /// let array = Array::from(vec![1., 2., 3., 4.]);
    /// ```
    #[deprecated(note = "use standard `from`", since = "0.13.0")]
    pub fn from_vec(v: Vec<A>) -> Self {
<<<<<<< HEAD
        Self::from(v)
=======
        if mem::size_of::<A>() == 0 {
            assert!(
                v.len() <= isize::MAX as usize,
                "Length must fit in `isize`.",
            );
        }
        unsafe { Self::from_shape_vec_unchecked(v.len() as Ix, v) }
    }

    /// Create a one-dimensional array from an iterable.
    ///
    /// **Panics** if the length is greater than `isize::MAX`.
    ///
    /// ```rust
    /// use ndarray::{Array, arr1};
    ///
    /// let array = Array::from_iter((0..5).map(|x| x * x));
    /// assert!(array == arr1(&[0, 1, 4, 9, 16]))
    /// ```
    // Potentially remove; see https://github.com/rust-ndarray/ndarray/pull/642#discussion_r296068930
    #[allow(clippy::should_implement_trait)]
    pub fn from_iter<I>(iterable: I) -> Self
    where
        I: IntoIterator<Item = A>,
    {
        Self::from_vec(iterable.into_iter().collect())
>>>>>>> eb6fa77a
    }

    /// Create a one-dimensional array with `n` evenly spaced elements from
    /// `start` to `end` (inclusive). `A` must be a floating point type.
    ///
    /// Note that if `start > end`, the first element will still be `start`,
    /// and the following elements will be decreasing. This is different from
    /// the behavior of `std::ops::RangeInclusive`, which interprets `start >
    /// end` to mean that the range is empty.
    ///
    /// **Panics** if `n` is greater than `isize::MAX` or if converting `n - 1`
    /// to type `A` fails.
    ///
    /// ```rust
    /// use ndarray::{Array, arr1};
    ///
    /// let array = Array::linspace(0., 1., 5);
    /// assert!(array == arr1(&[0.0, 0.25, 0.5, 0.75, 1.0]))
    /// ```
    pub fn linspace(start: A, end: A, n: usize) -> Self
    where
        A: Float,
    {
        Self::from(to_vec(linspace::linspace(start, end, n)))
    }

    /// Create a one-dimensional array with elements from `start` to `end`
    /// (exclusive), incrementing by `step`. `A` must be a floating point type.
    ///
    /// **Panics** if the length is greater than `isize::MAX`.
    ///
    /// ```rust
    /// use ndarray::{Array, arr1};
    ///
    /// let array = Array::range(0., 5., 1.);
    /// assert!(array == arr1(&[0., 1., 2., 3., 4.]))
    /// ```
    pub fn range(start: A, end: A, step: A) -> Self
    where
        A: Float,
    {
        Self::from(to_vec(linspace::range(start, end, step)))
    }

    /// Create a one-dimensional array with `n` logarithmically spaced
    /// elements, with the starting value being `base.powf(start)` and the
    /// final one being `base.powf(end)`. `A` must be a floating point type.
    ///
    /// If `base` is negative, all values will be negative.
    ///
    /// **Panics** if `n` is greater than `isize::MAX` or if converting `n - 1`
    /// to type `A` fails.
    ///
    /// ```rust
    /// use approx::assert_abs_diff_eq;
    /// use ndarray::{Array, arr1};
    ///
    /// # #[cfg(feature = "approx")] {
    /// let array = Array::logspace(10.0, 0.0, 3.0, 4);
    /// assert_abs_diff_eq!(array, arr1(&[1e0, 1e1, 1e2, 1e3]));
    ///
    /// let array = Array::logspace(-10.0, 3.0, 0.0, 4);
    /// assert_abs_diff_eq!(array, arr1(&[-1e3, -1e2, -1e1, -1e0]));
    /// # }
    /// ```
    pub fn logspace(base: A, start: A, end: A, n: usize) -> Self
    where
        A: Float,
    {
        Self::from(to_vec(logspace::logspace(base, start, end, n)))
    }

    /// Create a one-dimensional array with `n` geometrically spaced elements
    /// from `start` to `end` (inclusive). `A` must be a floating point type.
    ///
    /// Returns `None` if `start` and `end` have different signs or if either
    /// one is zero. Conceptually, this means that in order to obtain a `Some`
    /// result, `end / start` must be positive.
    ///
    /// **Panics** if `n` is greater than `isize::MAX` or if converting `n - 1`
    /// to type `A` fails.
    ///
    /// ```rust
    /// use approx::assert_abs_diff_eq;
    /// use ndarray::{Array, arr1};
    ///
    /// # fn example() -> Option<()> {
    /// # #[cfg(feature = "approx")] {
    /// let array = Array::geomspace(1e0, 1e3, 4)?;
    /// assert_abs_diff_eq!(array, arr1(&[1e0, 1e1, 1e2, 1e3]), epsilon = 1e-12);
    ///
    /// let array = Array::geomspace(-1e3, -1e0, 4)?;
    /// assert_abs_diff_eq!(array, arr1(&[-1e3, -1e2, -1e1, -1e0]), epsilon = 1e-12);
    /// # }
    /// # Some(())
    /// # }
    /// #
    /// # fn main() { example().unwrap() }
    /// ```
    pub fn geomspace(start: A, end: A, n: usize) -> Option<Self>
    where
        A: Float,
    {
        Some(Self::from(to_vec(geomspace::geomspace(start, end, n)?)))
    }
}

/// ## Constructor methods for two-dimensional arrays.
impl<S, A> ArrayBase<S, Ix2>
where
    S: DataOwned<Elem = A>,
{
    /// Create an identity matrix of size `n` (square 2D array).
    ///
    /// **Panics** if `n * n` would overflow `isize`.
    pub fn eye(n: Ix) -> Self
    where
        S: DataMut,
        A: Clone + Zero + One,
    {
        let mut eye = Self::zeros((n, n));
        for a_ii in eye.diag_mut() {
            *a_ii = A::one();
        }
        eye
    }
}

#[cfg(not(debug_assertions))]
#[allow(clippy::match_wild_err_arm)]
macro_rules! size_of_shape_checked_unwrap {
    ($dim:expr) => {
        match dimension::size_of_shape_checked($dim) {
            Ok(sz) => sz,
            Err(_) => {
                panic!("ndarray: Shape too large, product of non-zero axis lengths overflows isize")
            }
        }
    };
}

#[cfg(debug_assertions)]
macro_rules! size_of_shape_checked_unwrap {
    ($dim:expr) => {
        match dimension::size_of_shape_checked($dim) {
            Ok(sz) => sz,
            Err(_) => panic!(
                "ndarray: Shape too large, product of non-zero axis lengths \
                 overflows isize in shape {:?}",
                $dim
            ),
        }
    };
}

/// ## Constructor methods for n-dimensional arrays.
///
/// The `shape` argument can be an integer or a tuple of integers to specify
/// a static size. For example `10` makes a length 10 one-dimensional array
/// (dimension type `Ix1`) and `(5, 6)` a 5 × 6 array (dimension type `Ix2`).
///
/// With the trait `ShapeBuilder` in scope, there is the method `.f()` to select
/// column major (“f” order) memory layout instead of the default row major.
/// For example `Array::zeros((5, 6).f())` makes a column major 5 × 6 array.
///
/// Use [`IxDyn`](type.IxDyn.html) for the shape to create an array with dynamic
/// number of axes.
///
/// Finally, the few constructors that take a completely general
/// `Into<StrideShape>` argument *optionally* support custom strides, for
/// example a shape given like `(10, 2, 2).strides((1, 10, 20))` is valid.
impl<S, A, D> ArrayBase<S, D>
where
    S: DataOwned<Elem = A>,
    D: Dimension,
{
    /// Create an array with copies of `elem`, shape `shape`.
    ///
    /// **Panics** if the product of non-zero axis lengths overflows `isize`.
    ///
    /// ```
    /// use ndarray::{Array, arr3, ShapeBuilder};
    ///
    /// let a = Array::from_elem((2, 2, 2), 1.);
    ///
    /// assert!(
    ///     a == arr3(&[[[1., 1.],
    ///                  [1., 1.]],
    ///                 [[1., 1.],
    ///                  [1., 1.]]])
    /// );
    /// assert!(a.strides() == &[4, 2, 1]);
    ///
    /// let b = Array::from_elem((2, 2, 2).f(), 1.);
    /// assert!(b.strides() == &[1, 2, 4]);
    /// ```
    pub fn from_elem<Sh>(shape: Sh, elem: A) -> Self
    where
        A: Clone,
        Sh: ShapeBuilder<Dim = D>,
    {
        let shape = shape.into_shape();
        let size = size_of_shape_checked_unwrap!(&shape.dim);
        let v = vec![elem; size];
        unsafe { Self::from_shape_vec_unchecked(shape, v) }
    }

    /// Create an array with zeros, shape `shape`.
    ///
    /// **Panics** if the product of non-zero axis lengths overflows `isize`.
    pub fn zeros<Sh>(shape: Sh) -> Self
    where
        A: Clone + Zero,
        Sh: ShapeBuilder<Dim = D>,
    {
        Self::from_elem(shape, A::zero())
    }

    /// Create an array with ones, shape `shape`.
    ///
    /// **Panics** if the product of non-zero axis lengths overflows `isize`.
    pub fn ones<Sh>(shape: Sh) -> Self
    where
        A: Clone + One,
        Sh: ShapeBuilder<Dim = D>,
    {
        Self::from_elem(shape, A::one())
    }

    /// Create an array with default values, shape `shape`
    ///
    /// **Panics** if the product of non-zero axis lengths overflows `isize`.
    pub fn default<Sh>(shape: Sh) -> Self
    where
        A: Default,
        Sh: ShapeBuilder<Dim = D>,
    {
        let shape = shape.into_shape();
        let size = size_of_shape_checked_unwrap!(&shape.dim);
        let v = to_vec((0..size).map(|_| A::default()));
        unsafe { Self::from_shape_vec_unchecked(shape, v) }
    }

    /// Create an array with values created by the function `f`.
    ///
    /// `f` is called with the index of the element to create; the elements are
    /// visited in arbitrary order.
    ///
    /// **Panics** if the product of non-zero axis lengths overflows `isize`.
    pub fn from_shape_fn<Sh, F>(shape: Sh, f: F) -> Self
    where
        Sh: ShapeBuilder<Dim = D>,
        F: FnMut(D::Pattern) -> A,
    {
        let shape = shape.into_shape();
        let _ = size_of_shape_checked_unwrap!(&shape.dim);
        if shape.is_c {
            let v = to_vec_mapped(indices(shape.dim.clone()).into_iter(), f);
            unsafe { Self::from_shape_vec_unchecked(shape, v) }
        } else {
            let dim = shape.dim.clone();
            let v = to_vec_mapped(indexes::indices_iter_f(dim), f);
            unsafe { Self::from_shape_vec_unchecked(shape, v) }
        }
    }

    /// Create an array with the given shape from a vector. (No cloning of
    /// elements needed.)
    ///
    /// ----
    ///
    /// For a contiguous c- or f-order shape, the following applies:
    ///
    /// **Errors** if `shape` does not correspond to the number of elements in
    /// `v` or if the shape/strides would result in overflowing `isize`.
    ///
    /// ----
    ///
    /// For custom strides, the following applies:
    ///
    /// **Errors** if strides and dimensions can point out of bounds of `v`, if
    /// strides allow multiple indices to point to the same element, or if the
    /// shape/strides would result in overflowing `isize`.
    ///
    /// ```
    /// use ndarray::Array;
    /// use ndarray::ShapeBuilder; // Needed for .strides() method
    /// use ndarray::arr2;
    ///
    /// let a = Array::from_shape_vec((2, 2), vec![1., 2., 3., 4.]);
    /// assert!(a.is_ok());
    ///
    /// let b = Array::from_shape_vec((2, 2).strides((1, 2)),
    ///                               vec![1., 2., 3., 4.]).unwrap();
    /// assert!(
    ///     b == arr2(&[[1., 3.],
    ///                 [2., 4.]])
    /// );
    /// ```
    pub fn from_shape_vec<Sh>(shape: Sh, v: Vec<A>) -> Result<Self, ShapeError>
    where
        Sh: Into<StrideShape<D>>,
    {
        // eliminate the type parameter Sh as soon as possible
        Self::from_shape_vec_impl(shape.into(), v)
    }

    fn from_shape_vec_impl(shape: StrideShape<D>, v: Vec<A>) -> Result<Self, ShapeError> {
        let dim = shape.dim;
        let strides = shape.strides;
        if shape.custom {
            dimension::can_index_slice(&v, &dim, &strides)?;
        } else {
            dimension::can_index_slice_not_custom::<A, _>(&v, &dim)?;
            if dim.size() != v.len() {
                return Err(error::incompatible_shapes(&Ix1(v.len()), &dim));
            }
        }
        unsafe { Ok(Self::from_vec_dim_stride_unchecked(dim, strides, v)) }
    }

    /// Creates an array from a vector and interpret it according to the
    /// provided shape and strides. (No cloning of elements needed.)
    ///
    /// The caller must ensure that the following conditions are met:
    ///
    /// 1. The ndim of `dim` and `strides` must be the same.
    ///
    /// 2. The product of non-zero axis lengths must not exceed `isize::MAX`.
    ///
    /// 3. For axes with length > 1, the stride must be nonnegative.
    ///
    /// 4. If the array will be empty (any axes are zero-length), the
    ///    difference between the least address and greatest address accessible
    ///    by moving along all axes must be ≤ `v.len()`.
    ///
    ///    If the array will not be empty, the difference between the least
    ///    address and greatest address accessible by moving along all axes
    ///    must be < `v.len()`.
    ///
    /// 5. The strides must not allow any element to be referenced by two different
    ///    indices.
    pub unsafe fn from_shape_vec_unchecked<Sh>(shape: Sh, v: Vec<A>) -> Self
    where
        Sh: Into<StrideShape<D>>,
    {
        let shape = shape.into();
        Self::from_vec_dim_stride_unchecked(shape.dim, shape.strides, v)
    }

    unsafe fn from_vec_dim_stride_unchecked(dim: D, strides: D, mut v: Vec<A>) -> Self {
        // debug check for issues that indicates wrong use of this constructor
        debug_assert!(dimension::can_index_slice(&v, &dim, &strides).is_ok());
        ArrayBase {
            ptr: v.as_mut_ptr(),
            data: DataOwned::new(v),
            strides,
            dim,
        }
    }

    /// Create an array with uninitalized elements, shape `shape`.
    ///
    /// **Panics** if the number of elements in `shape` would overflow isize.
    ///
    /// ### Safety
    ///
    /// Accessing uninitalized values is undefined behaviour. You must
    /// overwrite *all* the elements in the array after it is created; for
    /// example using the methods `.fill()` or `.assign()`.
    ///
    /// The contents of the array is indeterminate before initialization and it
    /// is an error to perform operations that use the previous values. For
    /// example it would not be legal to use `a += 1.;` on such an array.
    ///
    /// This constructor is limited to elements where `A: Copy` (no destructors)
    /// to avoid users shooting themselves too hard in the foot; it is not
    /// a problem to drop an array created with this method even before elements
    /// are initialized. (Note that constructors `from_shape_vec` and
    /// `from_shape_vec_unchecked` allow the user yet more control).
    ///
    /// ### Examples
    ///
    /// ```
    /// extern crate ndarray;
    ///
    /// use ndarray::{s, Array2};
    ///
    /// // Example Task: Let's create a column shifted copy of a in b
    ///
    /// fn shift_by_two(a: &Array2<f32>) -> Array2<f32> {
    ///     let mut b = unsafe { Array2::uninitialized(a.dim()) };
    ///
    ///     // two first columns in b are two last in a
    ///     // rest of columns in b are the initial columns in a
    ///     b.slice_mut(s![.., ..2]).assign(&a.slice(s![.., -2..]));
    ///     b.slice_mut(s![.., 2..]).assign(&a.slice(s![.., ..-2]));
    ///
    ///     // `b` is safe to use with all operations at this point
    ///     b
    /// }
    ///
    /// # fn main() {
    /// #   shift_by_two(&Array2::zeros((8, 8)));
    /// # }
    /// ```
    pub unsafe fn uninitialized<Sh>(shape: Sh) -> Self
    where
        A: Copy,
        Sh: ShapeBuilder<Dim = D>,
    {
        let shape = shape.into_shape();
        let size = size_of_shape_checked_unwrap!(&shape.dim);
        let mut v = Vec::with_capacity(size);
        v.set_len(size);
        Self::from_shape_vec_unchecked(shape, v)
    }
}<|MERGE_RESOLUTION|>--- conflicted
+++ resolved
@@ -44,36 +44,7 @@
     /// ```
     #[deprecated(note = "use standard `from`", since = "0.13.0")]
     pub fn from_vec(v: Vec<A>) -> Self {
-<<<<<<< HEAD
         Self::from(v)
-=======
-        if mem::size_of::<A>() == 0 {
-            assert!(
-                v.len() <= isize::MAX as usize,
-                "Length must fit in `isize`.",
-            );
-        }
-        unsafe { Self::from_shape_vec_unchecked(v.len() as Ix, v) }
-    }
-
-    /// Create a one-dimensional array from an iterable.
-    ///
-    /// **Panics** if the length is greater than `isize::MAX`.
-    ///
-    /// ```rust
-    /// use ndarray::{Array, arr1};
-    ///
-    /// let array = Array::from_iter((0..5).map(|x| x * x));
-    /// assert!(array == arr1(&[0, 1, 4, 9, 16]))
-    /// ```
-    // Potentially remove; see https://github.com/rust-ndarray/ndarray/pull/642#discussion_r296068930
-    #[allow(clippy::should_implement_trait)]
-    pub fn from_iter<I>(iterable: I) -> Self
-    where
-        I: IntoIterator<Item = A>,
-    {
-        Self::from_vec(iterable.into_iter().collect())
->>>>>>> eb6fa77a
     }
 
     /// Create a one-dimensional array with `n` evenly spaced elements from
