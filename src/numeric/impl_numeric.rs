--- conflicted
+++ resolved
@@ -118,7 +118,6 @@
         sum / &aview0(&cnt)
     }
 
-<<<<<<< HEAD
     /// Return the qth percentile of the data along the specified axis.
     /// `q` needs to be a float between 0 and 1, bounds included.
     /// The qth percentile for a 1-dimensional lane of length N is defined
@@ -160,7 +159,7 @@
             *out = mapping(lane);
         });
         out
-=======
+
     /// Return variance along `axis`.
     ///
     /// The variance is computed using the [Welford one-pass
@@ -222,7 +221,6 @@
             let dof = count - ddof;
             sum_sq.mapv(|s| s / dof)
         }
->>>>>>> 6d9a44d1
     }
 
     /// Return `true` if the arrays' elementwise differences are all within
