// Element-wise methods for ndarray

#[cfg(feature = "std")]
use num_traits::Float;
<<<<<<< HEAD
=======
#[cfg(feature = "std")]
>>>>>>> 2db1a2a6
use std::borrow::Borrow;

use crate::imp_prelude::*;
use crate::IntoNdProducer;

#[cfg(feature = "std")]
macro_rules! boolean_ops {
    ($(#[$meta1:meta])* fn $func:ident
    $(#[$meta2:meta])* fn $all:ident
    $(#[$meta3:meta])* fn $any:ident) => {
        $(#[$meta1])*
        #[must_use = "method returns a new array and does not mutate the original value"]
        pub fn $func(&self) -> Array<bool, D> {
            self.mapv(A::$func)
        }
        $(#[$meta2])*
        #[must_use = "method returns a new boolean value and does not mutate the original value"]
        pub fn $all(&self) -> bool {
            $crate::Zip::from(self).all(|&elt| !elt.$func())
        }
        $(#[$meta3])*
        #[must_use = "method returns a new boolean value and does not mutate the original value"]
        pub fn $any(&self) -> bool {
            !self.$all()
        }
    };
}

#[cfg(feature = "std")]
macro_rules! unary_ops {
    ($($(#[$meta:meta])* fn $id:ident)+) => {
        $($(#[$meta])*
        #[must_use = "method returns a new array and does not mutate the original value"]
        pub fn $id(&self) -> Array<A, D> {
            self.mapv(A::$id)
        })+
    };
}

#[cfg(feature = "std")]
macro_rules! binary_ops {
    ($($(#[$meta:meta])* fn $id:ident($ty:ty))+) => {
        $($(#[$meta])*
        #[must_use = "method returns a new array and does not mutate the original value"]
        pub fn $id(&self, rhs: $ty) -> Array<A, D> {
            self.mapv(|v| A::$id(v, rhs))
        })+
    };
}

#[cfg(feature = "std")]
macro_rules! binary_ops_array {
    ($($(#[$meta:meta])* fn $fn_use:ident($ty:ty) as $fn_name:ident)+) => {
        $($(#[$meta])*
        #[must_use = "method returns a new array and does not mutate the original value"]
        pub fn $fn_name<P>(&self, rhs: P) -> Array<A, D>
<<<<<<< HEAD
        where P: IntoNdProducer<Dim = D, Item: Borrow<$ty>> {
=======
        where P: $crate::IntoNdProducer<Dim = D>, <P as $crate::IntoNdProducer>::Item: Borrow<$ty> {
>>>>>>> 2db1a2a6
            $crate::Zip::from(self).and(rhs).map_collect(|a, b| A::$fn_use(*a, *b.borrow()))
        })+
    };
}

/// # Element-wise methods for float arrays
///
/// Element-wise math functions for any array type that contains float number.
#[cfg(feature = "std")]
#[cfg_attr(docsrs, doc(cfg(feature = "std")))]
impl<A, D> ArrayRef<A, D>
where
    A: 'static + Float,
    D: Dimension,
{
    boolean_ops! {
        /// If the number is `NaN` (not a number), then `true` is returned for each element.
        fn is_nan
        /// Return `true` if all elements are `NaN` (not a number).
        fn is_all_nan
        /// Return `true` if any element is `NaN` (not a number).
        fn is_any_nan
    }
    boolean_ops! {
        /// If the number is infinity, then `true` is returned for each element.
        fn is_infinite
        /// Return `true` if all elements are infinity.
        fn is_all_infinite
        /// Return `true` if any element is infinity.
        fn is_any_infinite
    }
    unary_ops! {
        /// The largest integer less than or equal to each element.
        fn floor
        /// The smallest integer less than or equal to each element.
        fn ceil
        /// The nearest integer of each element.
        fn round
        /// The integer part of each element.
        fn trunc
        /// The fractional part of each element.
        fn fract
        /// Absolute of each element.
        fn abs
        /// Sign number of each element.
        ///
        /// + `1.0` for all positive numbers.
        /// + `-1.0` for all negative numbers.
        /// + `NaN` for all `NaN` (not a number).
        fn signum
        /// The reciprocal (inverse) of each element, `1/x`.
        fn recip
        /// Square root of each element.
        fn sqrt
        /// `e^x` of each element (exponential function).
        fn exp
        /// `2^x` of each element.
        fn exp2
        /// `e^x - 1` of each element.
        fn exp_m1
        /// Natural logarithm of each element.
        fn ln
        /// Base 2 logarithm of each element.
        fn log2
        /// Base 10 logarithm of each element.
        fn log10
        /// `ln(1 + x)` of each element.
        fn ln_1p
        /// Cubic root of each element.
        fn cbrt
        /// Sine of each element (in radians).
        fn sin
        /// Cosine of each element (in radians).
        fn cos
        /// Tangent of each element (in radians).
        fn tan
        /// Arcsine of each element (return in radians).
        fn asin
        /// Arccosine of each element (return in radians).
        fn acos
        /// Arctangent of each element (return in radians).
        fn atan
        /// Hyperbolic sine of each element.
        fn sinh
        /// Hyperbolic cosine of each element.
        fn cosh
        /// Hyperbolic tangent of each element.
        fn tanh
        /// Inverse hyperbolic sine of each element.
        fn asinh
        /// Inverse hyperbolic cosine of each element.
        fn acosh
        /// Inverse hyperbolic tangent of each element.
        fn atanh
        /// Converts radians to degrees for each element.
        fn to_degrees
        /// Converts degrees to radians for each element.
        fn to_radians
    }
    binary_ops! {
        /// Integer power of each element.
        ///
        /// This function is generally faster than using float power.
        fn powi(i32)
        /// Float power of each element.
        fn powf(A)
        /// Logarithm of each element with respect to an arbitrary base.
        fn log(A)
        /// The positive difference between given number and each element.
        fn abs_sub(A)
        /// Length of the hypotenuse of a right-angle triangle of each element
        fn hypot(A)
        /// Four quadrant arctangent of each element in radians.
        fn atan2(A)
    }
    binary_ops_array! {
        /// Integer power of each element.
        fn powi(i32) as powi_all
        /// Float power of each element.
        fn powf(A) as powf_all
        /// Logarithm of each element with respect to an arbitrary base.
        fn log(A) as log_all
        /// The positive difference between given number and each element.
        fn abs_sub(A) as abs_sub_all
        /// Length of the hypotenuse of a right-angle triangle of each element
        fn hypot(A) as hypot_all
        /// Four quadrant arctangent of each element in radians.
        fn atan2(A) as atan2_all
    }

    /// Square (two powers) of each element.
    #[must_use = "method returns a new array and does not mutate the original value"]
    pub fn pow2(&self) -> Array<A, D>
    {
        self.mapv(|v: A| v * v)
    }
}

impl<A, D> ArrayRef<A, D>
where
    A: 'static + PartialOrd + Clone,
    D: Dimension,
{
    /// Limit the values for each element, similar to NumPy's `clip` function.
    ///
    /// ```
    /// use ndarray::array;
    ///
    /// let a = array![0., 1., 2., 3., 4., 5., 6., 7., 8., 9.];
    /// assert_eq!(a.clamp(1., 8.), array![1., 1., 2., 3., 4., 5., 6., 7., 8., 8.]);
    /// assert_eq!(a.clamp(3., 6.), array![3., 3., 3., 3., 4., 5., 6., 6., 6., 6.]);
    /// ```
    ///
    /// # Panics
    ///
    /// Panics if `!(min <= max)`.
    pub fn clamp(&self, min: A, max: A) -> Array<A, D>
    {
        assert!(min <= max, "min must be less than or equal to max");
        self.mapv(|a| num_traits::clamp(a, min.clone(), max.clone()))
    }
}<|MERGE_RESOLUTION|>--- conflicted
+++ resolved
@@ -2,14 +2,10 @@
 
 #[cfg(feature = "std")]
 use num_traits::Float;
-<<<<<<< HEAD
-=======
-#[cfg(feature = "std")]
->>>>>>> 2db1a2a6
+#[cfg(feature = "std")]
 use std::borrow::Borrow;
 
 use crate::imp_prelude::*;
-use crate::IntoNdProducer;
 
 #[cfg(feature = "std")]
 macro_rules! boolean_ops {
@@ -62,11 +58,7 @@
         $($(#[$meta])*
         #[must_use = "method returns a new array and does not mutate the original value"]
         pub fn $fn_name<P>(&self, rhs: P) -> Array<A, D>
-<<<<<<< HEAD
-        where P: IntoNdProducer<Dim = D, Item: Borrow<$ty>> {
-=======
         where P: $crate::IntoNdProducer<Dim = D>, <P as $crate::IntoNdProducer>::Item: Borrow<$ty> {
->>>>>>> 2db1a2a6
             $crate::Zip::from(self).and(rhs).map_collect(|a, b| A::$fn_use(*a, *b.borrow()))
         })+
     };
