use std::fmt::Debug;

use super::{stride_offset, stride_offset_checked};
use crate::itertools::zip;
use crate::{
    Dim, Dimension, IntoDimension, Ix, Ix0, Ix1, Ix2, Ix3, Ix4, Ix5, Ix6, IxDyn, IxDynImpl,
};

/// Tuple or fixed size arrays that can be used to index an array.
///
/// ```
/// use ndarray::arr2;
///
/// let mut a = arr2(&[[0, 1],
///                    [2, 3]]);
/// assert_eq!(a[[0, 1]], 1);
/// assert_eq!(a[[1, 1]], 3);
/// a[[1, 1]] += 1;
/// assert_eq!(a[(1, 1)], 4);
/// ```
#[allow(clippy::missing_safety_doc)] // TODO: Add doc
pub unsafe trait NdIndex<E>: Debug {
    #[doc(hidden)]
    fn index_checked(&self, dim: &E, strides: &E) -> Option<isize>;
    #[doc(hidden)]
    fn index_unchecked(&self, strides: &E) -> isize;
}

unsafe impl<D> NdIndex<D> for D
where
    D: Dimension,
{
    fn index_checked(&self, dim: &D, strides: &D) -> Option<isize> {
        dim.stride_offset_checked(strides, self)
    }
    fn index_unchecked(&self, strides: &D) -> isize {
        D::stride_offset(self, strides)
    }
}

unsafe impl NdIndex<Ix0> for () {
    #[inline]
    fn index_checked(&self, dim: &Ix0, strides: &Ix0) -> Option<isize> {
        dim.stride_offset_checked(strides, &Ix0())
    }
    #[inline(always)]
    fn index_unchecked(&self, _strides: &Ix0) -> isize {
        0
    }
}

unsafe impl NdIndex<Ix2> for (Ix, Ix) {
    #[inline]
    fn index_checked(&self, dim: &Ix2, strides: &Ix2) -> Option<isize> {
        dim.stride_offset_checked(strides, &Ix2(self.0, self.1))
    }
    #[inline]
    fn index_unchecked(&self, strides: &Ix2) -> isize {
        stride_offset(self.0, get!(strides, 0)) + stride_offset(self.1, get!(strides, 1))
    }
}
unsafe impl NdIndex<Ix3> for (Ix, Ix, Ix) {
    #[inline]
    fn index_checked(&self, dim: &Ix3, strides: &Ix3) -> Option<isize> {
        dim.stride_offset_checked(strides, &self.into_dimension())
    }

    #[inline]
    fn index_unchecked(&self, strides: &Ix3) -> isize {
        stride_offset(self.0, get!(strides, 0))
            + stride_offset(self.1, get!(strides, 1))
            + stride_offset(self.2, get!(strides, 2))
    }
}

unsafe impl NdIndex<Ix4> for (Ix, Ix, Ix, Ix) {
    #[inline]
    fn index_checked(&self, dim: &Ix4, strides: &Ix4) -> Option<isize> {
        dim.stride_offset_checked(strides, &self.into_dimension())
    }
    #[inline]
    fn index_unchecked(&self, strides: &Ix4) -> isize {
        zip(strides.ix(), self.into_dimension().ix())
            .map(|(&s, &i)| stride_offset(i, s))
            .sum()
    }
}
unsafe impl NdIndex<Ix5> for (Ix, Ix, Ix, Ix, Ix) {
    #[inline]
    fn index_checked(&self, dim: &Ix5, strides: &Ix5) -> Option<isize> {
        dim.stride_offset_checked(strides, &self.into_dimension())
    }
    #[inline]
    fn index_unchecked(&self, strides: &Ix5) -> isize {
        zip(strides.ix(), self.into_dimension().ix())
            .map(|(&s, &i)| stride_offset(i, s))
            .sum()
    }
}

unsafe impl NdIndex<Ix1> for Ix {
    #[inline]
    fn index_checked(&self, dim: &Ix1, strides: &Ix1) -> Option<isize> {
        dim.stride_offset_checked(strides, &Ix1(*self))
    }
    #[inline(always)]
    fn index_unchecked(&self, strides: &Ix1) -> isize {
        stride_offset(*self, get!(strides, 0))
    }
}

unsafe impl NdIndex<IxDyn> for Ix {
    #[inline]
    fn index_checked(&self, dim: &IxDyn, strides: &IxDyn) -> Option<isize> {
        debug_assert_eq!(dim.ndim(), 1);
        stride_offset_checked(dim.ix(), strides.ix(), &[*self])
    }
    #[inline(always)]
    fn index_unchecked(&self, strides: &IxDyn) -> isize {
        debug_assert_eq!(strides.ndim(), 1);
        stride_offset(*self, get!(strides, 0))
    }
}

macro_rules! ndindex_with_array {
    ($([$n:expr, $ix_n:ident $($index:tt)*])+) => {
        $(
        // implement NdIndex<Ix2> for [Ix; 2] and so on
        unsafe impl NdIndex<$ix_n> for [Ix; $n] {
            #[inline]
            fn index_checked(&self, dim: &$ix_n, strides: &$ix_n) -> Option<isize> {
                dim.stride_offset_checked(strides, &self.into_dimension())
            }

            #[inline]
            fn index_unchecked(&self, _strides: &$ix_n) -> isize {
                $(
                stride_offset(self[$index], get!(_strides, $index)) +
                )*
                0
            }
        }
        )+
    };
}

ndindex_with_array! {
    [0, Ix0]
    [1, Ix1 0]
    [2, Ix2 0 1]
    [3, Ix3 0 1 2]
    [4, Ix4 0 1 2 3]
    [5, Ix5 0 1 2 3 4]
    [6, Ix6 0 1 2 3 4 5]
}

// implement NdIndex<IxDyn> for Dim<[Ix; 2]> and so on
unsafe impl<const N: usize> NdIndex<IxDyn> for Dim<[Ix; N]> {
    #[inline]
    fn index_checked(&self, dim: &IxDyn, strides: &IxDyn) -> Option<isize> {
        debug_assert_eq!(
            strides.ndim(),
            N,
            "Attempted to index with {:?} in array with {} axes",
            self,
            strides.ndim()
        );
        stride_offset_checked(dim.ix(), strides.ix(), self.ix())
    }

    #[inline]
    fn index_unchecked(&self, strides: &IxDyn) -> isize {
        debug_assert_eq!(
            strides.ndim(),
            N,
            "Attempted to index with {:?} in array with {} axes",
            self,
            strides.ndim()
        );
        (0..N)
            .map(|i| stride_offset(get!(self, i), get!(strides, i)))
            .sum()
    }
}

// implement NdIndex<IxDyn> for [Ix; 2] and so on
unsafe impl<const N: usize> NdIndex<IxDyn> for [Ix; N] {
    #[inline]
    fn index_checked(&self, dim: &IxDyn, strides: &IxDyn) -> Option<isize> {
        debug_assert_eq!(
            strides.ndim(),
            N,
            "Attempted to index with {:?} in array with {} axes",
            self,
            strides.ndim()
        );
        stride_offset_checked(dim.ix(), strides.ix(), self)
    }

    #[inline]
    fn index_unchecked(&self, strides: &IxDyn) -> isize {
        debug_assert_eq!(
            strides.ndim(),
            N,
            "Attempted to index with {:?} in array with {} axes",
            self,
            strides.ndim()
        );
        (0..N)
            .map(|i| stride_offset(self[i], get!(strides, i)))
            .sum()
    }
}

impl<'a> IntoDimension for &'a [Ix] {
    type Dim = IxDyn;
    fn into_dimension(self) -> Self::Dim {
        Dim(IxDynImpl::from(self))
    }
}

unsafe impl<'a> NdIndex<IxDyn> for &'a [Ix] {
    fn index_checked(&self, dim: &IxDyn, strides: &IxDyn) -> Option<isize> {
        stride_offset_checked(dim.ix(), strides.ix(), *self)
    }
    fn index_unchecked(&self, strides: &IxDyn) -> isize {
        zip(strides.ix(), *self)
            .map(|(&s, &i)| stride_offset(i, s))
            .sum()
    }
}

unsafe impl<'a, T> NdIndex<IxDyn> for &T
where
    T: NdIndex<IxDyn>,
{
    fn index_checked(&self, dim: &IxDyn, strides: &IxDyn) -> Option<isize> {
<<<<<<< HEAD
        stride_offset_checked(dim.ix(), strides.ix(), self)
=======
        (*self).index_checked(dim, strides)
>>>>>>> 712bfd6e
    }
    fn index_unchecked(&self, strides: &IxDyn) -> isize {
        (*self).index_unchecked(strides)
    }
}

unsafe impl<'a> NdIndex<IxDyn> for Vec<Ix> {
    fn index_checked(&self, dim: &IxDyn, strides: &IxDyn) -> Option<isize> {
        (&**self).index_checked(dim, strides)
    }
    fn index_unchecked(&self, strides: &IxDyn) -> isize {
        (&**self).index_unchecked(strides)
    }
}<|MERGE_RESOLUTION|>--- conflicted
+++ resolved
@@ -221,7 +221,7 @@
 
 unsafe impl<'a> NdIndex<IxDyn> for &'a [Ix] {
     fn index_checked(&self, dim: &IxDyn, strides: &IxDyn) -> Option<isize> {
-        stride_offset_checked(dim.ix(), strides.ix(), *self)
+        stride_offset_checked(dim.ix(), strides.ix(), self)
     }
     fn index_unchecked(&self, strides: &IxDyn) -> isize {
         zip(strides.ix(), *self)
@@ -235,11 +235,7 @@
     T: NdIndex<IxDyn>,
 {
     fn index_checked(&self, dim: &IxDyn, strides: &IxDyn) -> Option<isize> {
-<<<<<<< HEAD
-        stride_offset_checked(dim.ix(), strides.ix(), self)
-=======
         (*self).index_checked(dim, strides)
->>>>>>> 712bfd6e
     }
     fn index_unchecked(&self, strides: &IxDyn) -> isize {
         (*self).index_unchecked(strides)
