// Copyright 2016 bluss and ndarray developers.
//
// Licensed under the Apache License, Version 2.0 <LICENSE-APACHE or
// http://www.apache.org/licenses/LICENSE-2.0> or the MIT license
// <LICENSE-MIT or http://opensource.org/licenses/MIT>, at your
// option. This file may not be copied, modified, or distributed
// except according to those terms.

//! Constructors for randomized arrays. `rand` integration for `ndarray`.
//!
//! See [**`RandomExt`**](trait.RandomExt.html) for usage examples.
<<<<<<< HEAD
extern crate ndarray;
extern crate rand;
extern crate rand_distr;
=======
>>>>>>> 20752676

use rand::rngs::SmallRng;
use rand::{thread_rng, Rng, SeedableRng};
use rand_distr::Distribution;

use ndarray::ShapeBuilder;
use ndarray::{ArrayBase, DataOwned, Dimension};

/// Constructors for n-dimensional arrays with random elements.
///
/// This trait extends ndarray’s `ArrayBase` and can not be implemented
/// for other types.
///
/// The default RNG is a fast automatically seeded rng (currently
/// [`rand::rngs::SmallRng`](https://docs.rs/rand/0.5/rand/rngs/struct.SmallRng.html)
/// seeded from [`rand::thread_rng`](https://docs.rs/rand/0.5/rand/fn.thread_rng.html)).
///
/// Note that `SmallRng` is cheap to initialize and fast, but it may generate
/// low-quality random numbers, and reproducibility is not guaranteed. See its
/// documentation for information. You can select a different RNG with
/// [`.random_using()`](#tymethod.random_using).
pub trait RandomExt<S, D>
where
    S: DataOwned,
    D: Dimension,
{
    /// Create an array with shape `dim` with elements drawn from
    /// `distribution` using the default RNG.
    ///
    /// ***Panics*** if creation of the RNG fails or if the number of elements
    /// overflows usize.
    ///
    /// ```
    /// extern crate rand;
    /// extern crate ndarray;
    /// extern crate ndarray_rand;
    ///
    /// use rand::distributions::Uniform;
    /// use ndarray::Array;
    /// use ndarray_rand::RandomExt;
    ///
    /// # fn main() {
    /// let a = Array::random((2, 5), Uniform::new(0., 10.));
    /// println!("{:8.4}", a);
    /// // Example Output:
    /// // [[  8.6900,   6.9824,   3.8922,   6.5861,   2.4890],
    /// //  [  0.0914,   5.5186,   5.8135,   5.2361,   3.1879]]
    /// # }
    fn random<Sh, IdS>(shape: Sh, distribution: IdS) -> ArrayBase<S, D>
    where
        IdS: Distribution<S::Elem>,
        Sh: ShapeBuilder<Dim = D>;

    /// Create an array with shape `dim` with elements drawn from
    /// `distribution`, using a specific Rng `rng`.
    ///
    /// ***Panics*** if the number of elements overflows usize.
    fn random_using<Sh, IdS, R>(shape: Sh, distribution: IdS, rng: &mut R) -> ArrayBase<S, D>
    where
        IdS: Distribution<S::Elem>,
        R: Rng + ?Sized,
        Sh: ShapeBuilder<Dim = D>;
}

impl<S, D> RandomExt<S, D> for ArrayBase<S, D>
where
    S: DataOwned,
    D: Dimension,
{
    fn random<Sh, IdS>(shape: Sh, dist: IdS) -> ArrayBase<S, D>
    where
        IdS: Distribution<S::Elem>,
        Sh: ShapeBuilder<Dim = D>,
    {
        let mut rng =
            SmallRng::from_rng(thread_rng()).expect("create SmallRng from thread_rng failed");
        Self::random_using(shape, dist, &mut rng)
    }

    fn random_using<Sh, IdS, R>(shape: Sh, dist: IdS, rng: &mut R) -> ArrayBase<S, D>
    where
        IdS: Distribution<S::Elem>,
        R: Rng + ?Sized,
        Sh: ShapeBuilder<Dim = D>,
    {
        Self::from_shape_fn(shape, |_| dist.sample(rng))
    }
}

/// A wrapper type that allows casting f64 distributions to f32
///
/// ```
/// extern crate rand;
/// extern crate ndarray;
/// extern crate ndarray_rand;
///
/// use rand::distributions::Normal;
/// use ndarray::Array;
/// use ndarray_rand::{RandomExt, F32};
///
/// # fn main() {
/// let a = Array::random((2, 5), F32(Normal::new(0., 1.)));
/// println!("{:8.4}", a);
/// // Example Output:
/// // [[ -0.6910,   1.1730,   1.0902,  -0.4092,  -1.7340],
/// //  [ -0.6810,   0.1678,  -0.9487,   0.3150,   1.2981]]
/// # }
#[derive(Copy, Clone, Debug)]
pub struct F32<S>(pub S);

impl<S> Distribution<f32> for F32<S>
where
    S: Distribution<f64>,
{
    fn sample<R: Rng + ?Sized>(&self, rng: &mut R) -> f32 {
        self.0.sample(rng) as f32
    }
}<|MERGE_RESOLUTION|>--- conflicted
+++ resolved
@@ -9,12 +9,6 @@
 //! Constructors for randomized arrays. `rand` integration for `ndarray`.
 //!
 //! See [**`RandomExt`**](trait.RandomExt.html) for usage examples.
-<<<<<<< HEAD
-extern crate ndarray;
-extern crate rand;
-extern crate rand_distr;
-=======
->>>>>>> 20752676
 
 use rand::rngs::SmallRng;
 use rand::{thread_rng, Rng, SeedableRng};
